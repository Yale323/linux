/*
 * pseries Memory Hotplug infrastructure.
 *
 * Copyright (C) 2008 Badari Pulavarty, IBM Corporation
 *
 *      This program is free software; you can redistribute it and/or
 *      modify it under the terms of the GNU General Public License
 *      as published by the Free Software Foundation; either version
 *      2 of the License, or (at your option) any later version.
 */

#include <linux/of.h>
#include <linux/of_address.h>
#include <linux/memblock.h>
#include <linux/vmalloc.h>
#include <linux/memory.h>
#include <linux/memory_hotplug.h>

#include <asm/firmware.h>
#include <asm/machdep.h>
#include <asm/prom.h>
#include <asm/sparsemem.h>

unsigned long pseries_memory_block_size(void)
{
	struct device_node *np;
	unsigned int memblock_size = MIN_MEMORY_BLOCK_SIZE;
	struct resource r;

	np = of_find_node_by_path("/ibm,dynamic-reconfiguration-memory");
	if (np) {
		const __be64 *size;

		size = of_get_property(np, "ibm,lmb-size", NULL);
		if (size)
			memblock_size = be64_to_cpup(size);
		of_node_put(np);
	} else  if (machine_is(pseries)) {
		/* This fallback really only applies to pseries */
		unsigned int memzero_size = 0;

		np = of_find_node_by_path("/memory@0");
		if (np) {
			if (!of_address_to_resource(np, 0, &r))
				memzero_size = resource_size(&r);
			of_node_put(np);
		}

		if (memzero_size) {
			/* We now know the size of memory@0, use this to find
			 * the first memoryblock and get its size.
			 */
			char buf[64];

			sprintf(buf, "/memory@%x", memzero_size);
			np = of_find_node_by_path(buf);
			if (np) {
				if (!of_address_to_resource(np, 0, &r))
					memblock_size = resource_size(&r);
				of_node_put(np);
			}
		}
	}
	return memblock_size;
}

#ifdef CONFIG_MEMORY_HOTREMOVE
static int pseries_remove_memory(u64 start, u64 size)
{
	int ret;

	/* Remove htab bolted mappings for this section of memory */
	start = (unsigned long)__va(start);
	ret = remove_section_mapping(start, start + size);

	/* Ensure all vmalloc mappings are flushed in case they also
	 * hit that section of memory
	 */
	vm_unmap_aliases();

	return ret;
}

static int pseries_remove_memblock(unsigned long base, unsigned int memblock_size)
{
	unsigned long block_sz, start_pfn;
	int sections_per_block;
	int i, nid;

	start_pfn = base >> PAGE_SHIFT;

	lock_device_hotplug();

	if (!pfn_valid(start_pfn))
		goto out;

	block_sz = pseries_memory_block_size();
	sections_per_block = block_sz / MIN_MEMORY_BLOCK_SIZE;
	nid = memory_add_physaddr_to_nid(base);

	for (i = 0; i < sections_per_block; i++) {
		remove_memory(nid, base, MIN_MEMORY_BLOCK_SIZE);
		base += MIN_MEMORY_BLOCK_SIZE;
	}

out:
	/* Update memory regions for memory remove */
	memblock_remove(base, memblock_size);
	unlock_device_hotplug();
	return 0;
}

static int pseries_remove_mem_node(struct device_node *np)
{
	const char *type;
	const __be32 *regs;
	unsigned long base;
	unsigned int lmb_size;
	int ret = -EINVAL;

	/*
	 * Check to see if we are actually removing memory
	 */
	type = of_get_property(np, "device_type", NULL);
	if (type == NULL || strcmp(type, "memory") != 0)
		return 0;

	/*
	 * Find the bae address and size of the memblock
	 */
	regs = of_get_property(np, "reg", NULL);
	if (!regs)
		return ret;

	base = be64_to_cpu(*(unsigned long *)regs);
	lmb_size = be32_to_cpu(regs[3]);

	pseries_remove_memblock(base, lmb_size);
	return 0;
}
#else
static inline int pseries_remove_memblock(unsigned long base,
					  unsigned int memblock_size)
{
	return -EOPNOTSUPP;
}
static inline int pseries_remove_mem_node(struct device_node *np)
{
	return 0;
}
#endif /* CONFIG_MEMORY_HOTREMOVE */

static int pseries_add_mem_node(struct device_node *np)
{
	const char *type;
	const __be32 *regs;
	unsigned long base;
	unsigned int lmb_size;
	int ret = -EINVAL;

	/*
	 * Check to see if we are actually adding memory
	 */
	type = of_get_property(np, "device_type", NULL);
	if (type == NULL || strcmp(type, "memory") != 0)
		return 0;

	/*
	 * Find the base and size of the memblock
	 */
	regs = of_get_property(np, "reg", NULL);
	if (!regs)
		return ret;

	base = be64_to_cpu(*(unsigned long *)regs);
	lmb_size = be32_to_cpu(regs[3]);

	/*
	 * Update memory region to represent the memory add
	 */
	ret = memblock_add(base, lmb_size);
	return (ret < 0) ? -EINVAL : 0;
}

static int pseries_update_drconf_memory(struct of_prop_reconfig *pr)
{
	struct of_drconf_cell *new_drmem, *old_drmem;
	unsigned long memblock_size;
	u32 entries;
	__be32 *p;
	int i, rc = -EINVAL;

	memblock_size = pseries_memory_block_size();
	if (!memblock_size)
		return -EINVAL;

<<<<<<< HEAD
	p = (u32 *) pr->old_prop->value;
=======
	p = (__be32 *) pr->old_prop->value;
>>>>>>> 9e82bf01
	if (!p)
		return -EINVAL;

	/* The first int of the property is the number of lmb's described
	 * by the property. This is followed by an array of of_drconf_cell
	 * entries. Get the niumber of entries and skip to the array of
	 * of_drconf_cell's.
	 */
	entries = be32_to_cpu(*p++);
	old_drmem = (struct of_drconf_cell *)p;

	p = (__be32 *)pr->prop->value;
	p++;
	new_drmem = (struct of_drconf_cell *)p;

	for (i = 0; i < entries; i++) {
		if ((be32_to_cpu(old_drmem[i].flags) & DRCONF_MEM_ASSIGNED) &&
		    (!(be32_to_cpu(new_drmem[i].flags) & DRCONF_MEM_ASSIGNED))) {
			rc = pseries_remove_memblock(
				be64_to_cpu(old_drmem[i].base_addr),
						     memblock_size);
			break;
		} else if ((!(be32_to_cpu(old_drmem[i].flags) &
			    DRCONF_MEM_ASSIGNED)) &&
			    (be32_to_cpu(new_drmem[i].flags) &
			    DRCONF_MEM_ASSIGNED)) {
			rc = memblock_add(be64_to_cpu(old_drmem[i].base_addr),
					  memblock_size);
			rc = (rc < 0) ? -EINVAL : 0;
			break;
		}
	}
	return rc;
}

static int pseries_memory_notifier(struct notifier_block *nb,
				   unsigned long action, void *node)
{
	struct of_prop_reconfig *pr;
	int err = 0;

	switch (action) {
	case OF_RECONFIG_ATTACH_NODE:
		err = pseries_add_mem_node(node);
		break;
	case OF_RECONFIG_DETACH_NODE:
		err = pseries_remove_mem_node(node);
		break;
	case OF_RECONFIG_UPDATE_PROPERTY:
		pr = (struct of_prop_reconfig *)node;
		if (!strcmp(pr->prop->name, "ibm,dynamic-memory"))
			err = pseries_update_drconf_memory(pr);
		break;
	}
	return notifier_from_errno(err);
}

static struct notifier_block pseries_mem_nb = {
	.notifier_call = pseries_memory_notifier,
};

static int __init pseries_memory_hotplug_init(void)
{
	if (firmware_has_feature(FW_FEATURE_LPAR))
		of_reconfig_notifier_register(&pseries_mem_nb);

#ifdef CONFIG_MEMORY_HOTREMOVE
	ppc_md.remove_memory = pseries_remove_memory;
#endif

	return 0;
}
machine_device_initcall(pseries, pseries_memory_hotplug_init);<|MERGE_RESOLUTION|>--- conflicted
+++ resolved
@@ -194,11 +194,7 @@
 	if (!memblock_size)
 		return -EINVAL;
 
-<<<<<<< HEAD
-	p = (u32 *) pr->old_prop->value;
-=======
 	p = (__be32 *) pr->old_prop->value;
->>>>>>> 9e82bf01
 	if (!p)
 		return -EINVAL;
 
