--- conflicted
+++ resolved
@@ -59,8 +59,6 @@
 
 static void __iomem *ccm_base;
 
-<<<<<<< HEAD
-=======
 void imx6q_set_chicken_bit(void)
 {
 	u32 val = readl_relaxed(ccm_base + CGPR);
@@ -69,7 +67,6 @@
 	writel_relaxed(val, ccm_base + CGPR);
 }
 
->>>>>>> 9cb0d1ba
 int imx6q_set_lpm(enum mxc_cpu_pwr_mode mode)
 {
 	u32 val = readl_relaxed(ccm_base + CLPCR);
