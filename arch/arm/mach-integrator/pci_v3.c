--- conflicted
+++ resolved
@@ -808,38 +808,6 @@
 	return pci_common_swizzle(dev, pinp);
 }
 
-<<<<<<< HEAD
-static int __init pci_v3_map_irq_dt(const struct pci_dev *dev, u8 slot, u8 pin)
-{
-	struct of_irq oirq;
-	int ret;
-
-	ret = of_irq_map_pci(dev, &oirq);
-	if (ret) {
-		dev_err(&dev->dev, "of_irq_map_pci() %d\n", ret);
-		/* Proper return code 0 == NO_IRQ */
-		return 0;
-	}
-
-	return irq_create_of_mapping(oirq.controller, oirq.specifier,
-				     oirq.size);
-=======
-static int irq_tab[4] __initdata = {
-	IRQ_AP_PCIINT0,	IRQ_AP_PCIINT1,	IRQ_AP_PCIINT2,	IRQ_AP_PCIINT3
-};
-
-/*
- * map the specified device/slot/pin to an IRQ.  This works out such
- * that slot 9 pin 1 is INT0, pin 2 is INT1, and slot 10 pin 1 is INT1.
- */
-static int __init pci_v3_map_irq(const struct pci_dev *dev, u8 slot, u8 pin)
-{
-	int intnr = ((slot - 9) + (pin - 1)) & 3;
-
-	return irq_tab[intnr];
->>>>>>> c11eede6
-}
-
 static struct hw_pci pci_v3 __initdata = {
 	.swizzle		= pci_v3_swizzle,
 	.setup			= pci_v3_setup,
@@ -849,14 +817,7 @@
 	.postinit		= pci_v3_postinit,
 };
 
-<<<<<<< HEAD
 static int __init pci_v3_probe(struct platform_device *pdev)
-=======
-#ifdef CONFIG_OF
-
-static int __init pci_v3_dtprobe(struct platform_device *pdev,
-				struct device_node *np)
->>>>>>> c11eede6
 {
 	struct device_node *np = pdev->dev.of_node;
 	struct of_pci_range_parser parser;
