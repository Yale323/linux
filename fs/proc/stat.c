#include <linux/cpumask.h>
#include <linux/fs.h>
#include <linux/init.h>
#include <linux/interrupt.h>
#include <linux/kernel_stat.h>
#include <linux/proc_fs.h>
#include <linux/sched.h>
#include <linux/seq_file.h>
#include <linux/slab.h>
#include <linux/time.h>
#include <linux/irqnr.h>
#include <asm/cputime.h>
#include <linux/tick.h>

#ifndef arch_irq_stat_cpu
#define arch_irq_stat_cpu(cpu) 0
#endif
#ifndef arch_irq_stat
#define arch_irq_stat() 0
#endif
#ifndef arch_idle_time
#define arch_idle_time(cpu) 0
#endif

static u64 get_idle_time(int cpu)
{
	u64 idle, idle_time = get_cpu_idle_time_us(cpu, NULL);

	if (idle_time == -1ULL) {
		/* !NO_HZ so we can rely on cpustat.idle */
<<<<<<< HEAD
		idle = kstat_cpu(cpu).cpustat.idle;
=======
		idle = kcpustat_cpu(cpu).cpustat[CPUTIME_IDLE];
>>>>>>> 07cde260
		idle += arch_idle_time(cpu);
	} else
		idle = nsecs_to_jiffies64(1000 * idle_time);

	return idle;
}

static u64 get_iowait_time(int cpu)
{
	u64 iowait, iowait_time = get_cpu_iowait_time_us(cpu, NULL);

	if (iowait_time == -1ULL)
		/* !NO_HZ so we can rely on cpustat.iowait */
		iowait = kcpustat_cpu(cpu).cpustat[CPUTIME_IOWAIT];
	else
		iowait = nsecs_to_jiffies64(1000 * iowait_time);

	return iowait;
}

static int show_stat(struct seq_file *p, void *v)
{
	int i, j;
	unsigned long jif;
	u64 user, nice, system, idle, iowait, irq, softirq, steal;
	u64 guest, guest_nice;
	u64 sum = 0;
	u64 sum_softirq = 0;
	unsigned int per_softirq_sums[NR_SOFTIRQS] = {0};
	struct timespec boottime;

	user = nice = system = idle = iowait =
		irq = softirq = steal = 0;
	guest = guest_nice = 0;
	getboottime(&boottime);
	jif = boottime.tv_sec;

	for_each_possible_cpu(i) {
<<<<<<< HEAD
		user += kstat_cpu(i).cpustat.user;
		nice += kstat_cpu(i).cpustat.nice;
		system += kstat_cpu(i).cpustat.system;
		idle += get_idle_time(i);
		iowait += get_iowait_time(i);
		irq += kstat_cpu(i).cpustat.irq;
		softirq += kstat_cpu(i).cpustat.softirq;
		steal += kstat_cpu(i).cpustat.steal;
		guest += kstat_cpu(i).cpustat.guest;
		guest_nice += kstat_cpu(i).cpustat.guest_nice;
		sum += kstat_cpu_irqs_sum(i);
		sum += arch_irq_stat_cpu(i);
=======
		user += kcpustat_cpu(i).cpustat[CPUTIME_USER];
		nice += kcpustat_cpu(i).cpustat[CPUTIME_NICE];
		system += kcpustat_cpu(i).cpustat[CPUTIME_SYSTEM];
		idle += get_idle_time(i);
		iowait += get_iowait_time(i);
		irq += kcpustat_cpu(i).cpustat[CPUTIME_IRQ];
		softirq += kcpustat_cpu(i).cpustat[CPUTIME_SOFTIRQ];
		steal += kcpustat_cpu(i).cpustat[CPUTIME_STEAL];
		guest += kcpustat_cpu(i).cpustat[CPUTIME_GUEST];
		guest_nice += kcpustat_cpu(i).cpustat[CPUTIME_GUEST_NICE];
>>>>>>> 07cde260

		for (j = 0; j < NR_SOFTIRQS; j++) {
			unsigned int softirq_stat = kstat_softirqs_cpu(j, i);

			per_softirq_sums[j] += softirq_stat;
			sum_softirq += softirq_stat;
		}
	}
	sum += arch_irq_stat();

	seq_printf(p, "cpu  %llu %llu %llu %llu %llu %llu %llu %llu %llu "
		"%llu\n",
		(unsigned long long)cputime64_to_clock_t(user),
		(unsigned long long)cputime64_to_clock_t(nice),
		(unsigned long long)cputime64_to_clock_t(system),
		(unsigned long long)cputime64_to_clock_t(idle),
		(unsigned long long)cputime64_to_clock_t(iowait),
		(unsigned long long)cputime64_to_clock_t(irq),
		(unsigned long long)cputime64_to_clock_t(softirq),
		(unsigned long long)cputime64_to_clock_t(steal),
		(unsigned long long)cputime64_to_clock_t(guest),
		(unsigned long long)cputime64_to_clock_t(guest_nice));
	for_each_online_cpu(i) {
		/* Copy values here to work around gcc-2.95.3, gcc-2.96 */
		user = kcpustat_cpu(i).cpustat[CPUTIME_USER];
		nice = kcpustat_cpu(i).cpustat[CPUTIME_NICE];
		system = kcpustat_cpu(i).cpustat[CPUTIME_SYSTEM];
		idle = get_idle_time(i);
		iowait = get_iowait_time(i);
		irq = kcpustat_cpu(i).cpustat[CPUTIME_IRQ];
		softirq = kcpustat_cpu(i).cpustat[CPUTIME_SOFTIRQ];
		steal = kcpustat_cpu(i).cpustat[CPUTIME_STEAL];
		guest = kcpustat_cpu(i).cpustat[CPUTIME_GUEST];
		guest_nice = kcpustat_cpu(i).cpustat[CPUTIME_GUEST_NICE];
		seq_printf(p,
			"cpu%d %llu %llu %llu %llu %llu %llu %llu %llu %llu "
			"%llu\n",
			i,
			(unsigned long long)cputime64_to_clock_t(user),
			(unsigned long long)cputime64_to_clock_t(nice),
			(unsigned long long)cputime64_to_clock_t(system),
			(unsigned long long)cputime64_to_clock_t(idle),
			(unsigned long long)cputime64_to_clock_t(iowait),
			(unsigned long long)cputime64_to_clock_t(irq),
			(unsigned long long)cputime64_to_clock_t(softirq),
			(unsigned long long)cputime64_to_clock_t(steal),
			(unsigned long long)cputime64_to_clock_t(guest),
			(unsigned long long)cputime64_to_clock_t(guest_nice));
	}
	seq_printf(p, "intr %llu", (unsigned long long)sum);

	/* sum again ? it could be updated? */
	for_each_irq_nr(j)
		seq_printf(p, " %u", kstat_irqs(j));

	seq_printf(p,
		"\nctxt %llu\n"
		"btime %lu\n"
		"processes %lu\n"
		"procs_running %lu\n"
		"procs_blocked %lu\n",
		nr_context_switches(),
		(unsigned long)jif,
		total_forks,
		nr_running(),
		nr_iowait());

	seq_printf(p, "softirq %llu", (unsigned long long)sum_softirq);

	for (i = 0; i < NR_SOFTIRQS; i++)
		seq_printf(p, " %u", per_softirq_sums[i]);
	seq_putc(p, '\n');

	return 0;
}

static int stat_open(struct inode *inode, struct file *file)
{
	unsigned size = 4096 * (1 + num_possible_cpus() / 32);
	char *buf;
	struct seq_file *m;
	int res;

	/* don't ask for more than the kmalloc() max size */
	if (size > KMALLOC_MAX_SIZE)
		size = KMALLOC_MAX_SIZE;
	buf = kmalloc(size, GFP_KERNEL);
	if (!buf)
		return -ENOMEM;

	res = single_open(file, show_stat, NULL);
	if (!res) {
		m = file->private_data;
		m->buf = buf;
		m->size = size;
	} else
		kfree(buf);
	return res;
}

static const struct file_operations proc_stat_operations = {
	.open		= stat_open,
	.read		= seq_read,
	.llseek		= seq_lseek,
	.release	= single_release,
};

static int __init proc_stat_init(void)
{
	proc_create("stat", 0, NULL, &proc_stat_operations);
	return 0;
}
module_init(proc_stat_init);<|MERGE_RESOLUTION|>--- conflicted
+++ resolved
@@ -28,11 +28,7 @@
 
 	if (idle_time == -1ULL) {
 		/* !NO_HZ so we can rely on cpustat.idle */
-<<<<<<< HEAD
-		idle = kstat_cpu(cpu).cpustat.idle;
-=======
 		idle = kcpustat_cpu(cpu).cpustat[CPUTIME_IDLE];
->>>>>>> 07cde260
 		idle += arch_idle_time(cpu);
 	} else
 		idle = nsecs_to_jiffies64(1000 * idle_time);
@@ -71,20 +67,6 @@
 	jif = boottime.tv_sec;
 
 	for_each_possible_cpu(i) {
-<<<<<<< HEAD
-		user += kstat_cpu(i).cpustat.user;
-		nice += kstat_cpu(i).cpustat.nice;
-		system += kstat_cpu(i).cpustat.system;
-		idle += get_idle_time(i);
-		iowait += get_iowait_time(i);
-		irq += kstat_cpu(i).cpustat.irq;
-		softirq += kstat_cpu(i).cpustat.softirq;
-		steal += kstat_cpu(i).cpustat.steal;
-		guest += kstat_cpu(i).cpustat.guest;
-		guest_nice += kstat_cpu(i).cpustat.guest_nice;
-		sum += kstat_cpu_irqs_sum(i);
-		sum += arch_irq_stat_cpu(i);
-=======
 		user += kcpustat_cpu(i).cpustat[CPUTIME_USER];
 		nice += kcpustat_cpu(i).cpustat[CPUTIME_NICE];
 		system += kcpustat_cpu(i).cpustat[CPUTIME_SYSTEM];
@@ -95,7 +77,6 @@
 		steal += kcpustat_cpu(i).cpustat[CPUTIME_STEAL];
 		guest += kcpustat_cpu(i).cpustat[CPUTIME_GUEST];
 		guest_nice += kcpustat_cpu(i).cpustat[CPUTIME_GUEST_NICE];
->>>>>>> 07cde260
 
 		for (j = 0; j < NR_SOFTIRQS; j++) {
 			unsigned int softirq_stat = kstat_softirqs_cpu(j, i);
