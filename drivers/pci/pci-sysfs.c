/*
 * drivers/pci/pci-sysfs.c
 *
 * (C) Copyright 2002-2004 Greg Kroah-Hartman <greg@kroah.com>
 * (C) Copyright 2002-2004 IBM Corp.
 * (C) Copyright 2003 Matthew Wilcox
 * (C) Copyright 2003 Hewlett-Packard
 * (C) Copyright 2004 Jon Smirl <jonsmirl@yahoo.com>
 * (C) Copyright 2004 Silicon Graphics, Inc. Jesse Barnes <jbarnes@sgi.com>
 *
 * File attributes for PCI devices
 *
 * Modeled after usb's driverfs.c 
 *
 */


#include <linux/kernel.h>
#include <linux/sched.h>
#include <linux/pci.h>
#include <linux/stat.h>
#include <linux/export.h>
#include <linux/topology.h>
#include <linux/mm.h>
#include <linux/fs.h>
#include <linux/capability.h>
#include <linux/security.h>
#include <linux/pci-aspm.h>
#include <linux/slab.h>
#include <linux/vgaarb.h>
#include <linux/pm_runtime.h>
#include "pci.h"

static int sysfs_initialized;	/* = 0 */

/* show configuration fields */
#define pci_config_attr(field, format_string)				\
static ssize_t								\
field##_show(struct device *dev, struct device_attribute *attr, char *buf)				\
{									\
	struct pci_dev *pdev;						\
									\
	pdev = to_pci_dev (dev);					\
	return sprintf (buf, format_string, pdev->field);		\
}									\
static DEVICE_ATTR_RO(field)

pci_config_attr(vendor, "0x%04x\n");
pci_config_attr(device, "0x%04x\n");
pci_config_attr(subsystem_vendor, "0x%04x\n");
pci_config_attr(subsystem_device, "0x%04x\n");
pci_config_attr(class, "0x%06x\n");
pci_config_attr(irq, "%u\n");

static ssize_t broken_parity_status_show(struct device *dev,
					 struct device_attribute *attr,
					 char *buf)
{
	struct pci_dev *pdev = to_pci_dev(dev);
	return sprintf (buf, "%u\n", pdev->broken_parity_status);
}

static ssize_t broken_parity_status_store(struct device *dev,
					  struct device_attribute *attr,
					  const char *buf, size_t count)
{
	struct pci_dev *pdev = to_pci_dev(dev);
	unsigned long val;

	if (kstrtoul(buf, 0, &val) < 0)
		return -EINVAL;

	pdev->broken_parity_status = !!val;

	return count;
}
static DEVICE_ATTR_RW(broken_parity_status);

static ssize_t pci_dev_show_local_cpu(struct device *dev,
		int type,
		struct device_attribute *attr,
		char *buf)
{
	const struct cpumask *mask;
	int len;

#ifdef CONFIG_NUMA
	mask = (dev_to_node(dev) == -1) ? cpu_online_mask :
					  cpumask_of_node(dev_to_node(dev));
#else
	mask = cpumask_of_pcibus(to_pci_dev(dev)->bus);
#endif
	len = type ?
		cpumask_scnprintf(buf, PAGE_SIZE-2, mask) :
		cpulist_scnprintf(buf, PAGE_SIZE-2, mask);

	buf[len++] = '\n';
	buf[len] = '\0';
	return len;
}
<<<<<<< HEAD
static DEVICE_ATTR_RO(local_cpus);
=======

static ssize_t local_cpus_show(struct device *dev,
			struct device_attribute *attr, char *buf)
{
	return pci_dev_show_local_cpu(dev, 1, attr, buf);
}
>>>>>>> 0394cb19

static ssize_t local_cpulist_show(struct device *dev,
			struct device_attribute *attr, char *buf)
{
	return pci_dev_show_local_cpu(dev, 0, attr, buf);
}
static DEVICE_ATTR_RO(local_cpulist);

/*
 * PCI Bus Class Devices
 */
static ssize_t pci_bus_show_cpuaffinity(struct device *dev,
					int type,
					struct device_attribute *attr,
					char *buf)
{
	int ret;
	const struct cpumask *cpumask;

	cpumask = cpumask_of_pcibus(to_pci_bus(dev));
	ret = type ?
		cpulist_scnprintf(buf, PAGE_SIZE-2, cpumask) :
		cpumask_scnprintf(buf, PAGE_SIZE-2, cpumask);
	buf[ret++] = '\n';
	buf[ret] = '\0';
	return ret;
}

static ssize_t cpuaffinity_show(struct device *dev,
				struct device_attribute *attr, char *buf)
{
	return pci_bus_show_cpuaffinity(dev, 0, attr, buf);
}
static DEVICE_ATTR_RO(cpuaffinity);

static ssize_t cpulistaffinity_show(struct device *dev,
				    struct device_attribute *attr, char *buf)
{
	return pci_bus_show_cpuaffinity(dev, 1, attr, buf);
}
static DEVICE_ATTR_RO(cpulistaffinity);

/* show resources */
static ssize_t
resource_show(struct device * dev, struct device_attribute *attr, char * buf)
{
	struct pci_dev * pci_dev = to_pci_dev(dev);
	char * str = buf;
	int i;
	int max;
	resource_size_t start, end;

	if (pci_dev->subordinate)
		max = DEVICE_COUNT_RESOURCE;
	else
		max = PCI_BRIDGE_RESOURCES;

	for (i = 0; i < max; i++) {
		struct resource *res =  &pci_dev->resource[i];
		pci_resource_to_user(pci_dev, i, res, &start, &end);
		str += sprintf(str,"0x%016llx 0x%016llx 0x%016llx\n",
			       (unsigned long long)start,
			       (unsigned long long)end,
			       (unsigned long long)res->flags);
	}
	return (str - buf);
}
static DEVICE_ATTR_RO(resource);

static ssize_t modalias_show(struct device *dev, struct device_attribute *attr, char *buf)
{
	struct pci_dev *pci_dev = to_pci_dev(dev);

	return sprintf(buf, "pci:v%08Xd%08Xsv%08Xsd%08Xbc%02Xsc%02Xi%02x\n",
		       pci_dev->vendor, pci_dev->device,
		       pci_dev->subsystem_vendor, pci_dev->subsystem_device,
		       (u8)(pci_dev->class >> 16), (u8)(pci_dev->class >> 8),
		       (u8)(pci_dev->class));
}
static DEVICE_ATTR_RO(modalias);

static ssize_t enabled_store(struct device *dev,
			     struct device_attribute *attr, const char *buf,
			     size_t count)
{
	struct pci_dev *pdev = to_pci_dev(dev);
	unsigned long val;
	ssize_t result = kstrtoul(buf, 0, &val);

	if (result < 0)
		return result;

	/* this can crash the machine when done on the "wrong" device */
	if (!capable(CAP_SYS_ADMIN))
		return -EPERM;

	if (!val) {
		if (pci_is_enabled(pdev))
			pci_disable_device(pdev);
		else
			result = -EIO;
	} else
		result = pci_enable_device(pdev);

	return result < 0 ? result : count;
}

static ssize_t enabled_show(struct device *dev,
			    struct device_attribute *attr, char *buf)
{
	struct pci_dev *pdev;

	pdev = to_pci_dev (dev);
	return sprintf (buf, "%u\n", atomic_read(&pdev->enable_cnt));
}
static DEVICE_ATTR_RW(enabled);

#ifdef CONFIG_NUMA
static ssize_t
numa_node_show(struct device *dev, struct device_attribute *attr, char *buf)
{
	return sprintf (buf, "%d\n", dev->numa_node);
}
static DEVICE_ATTR_RO(numa_node);
#endif

static ssize_t
dma_mask_bits_show(struct device *dev, struct device_attribute *attr, char *buf)
{
	struct pci_dev *pdev = to_pci_dev(dev);

	return sprintf (buf, "%d\n", fls64(pdev->dma_mask));
}
static DEVICE_ATTR_RO(dma_mask_bits);

static ssize_t
consistent_dma_mask_bits_show(struct device *dev, struct device_attribute *attr,
				 char *buf)
{
	return sprintf (buf, "%d\n", fls64(dev->coherent_dma_mask));
}
static DEVICE_ATTR_RO(consistent_dma_mask_bits);

static ssize_t
msi_bus_show(struct device *dev, struct device_attribute *attr, char *buf)
{
	struct pci_dev *pdev = to_pci_dev(dev);

	if (!pdev->subordinate)
		return 0;

	return sprintf (buf, "%u\n",
			!(pdev->subordinate->bus_flags & PCI_BUS_FLAGS_NO_MSI));
}

static ssize_t
msi_bus_store(struct device *dev, struct device_attribute *attr,
	      const char *buf, size_t count)
{
	struct pci_dev *pdev = to_pci_dev(dev);
	unsigned long val;

	if (kstrtoul(buf, 0, &val) < 0)
		return -EINVAL;

	/* bad things may happen if the no_msi flag is changed
	 * while some drivers are loaded */
	if (!capable(CAP_SYS_ADMIN))
		return -EPERM;

	/* Maybe pci devices without subordinate busses shouldn't even have this
	 * attribute in the first place?  */
	if (!pdev->subordinate)
		return count;

	/* Is the flag going to change, or keep the value it already had? */
	if (!(pdev->subordinate->bus_flags & PCI_BUS_FLAGS_NO_MSI) ^
	    !!val) {
		pdev->subordinate->bus_flags ^= PCI_BUS_FLAGS_NO_MSI;

		dev_warn(&pdev->dev, "forced subordinate bus to%s support MSI,"
			 " bad things could happen\n", val ? "" : " not");
	}

	return count;
}
static DEVICE_ATTR_RW(msi_bus);

static DEFINE_MUTEX(pci_remove_rescan_mutex);
static ssize_t bus_rescan_store(struct bus_type *bus, const char *buf,
				size_t count)
{
	unsigned long val;
	struct pci_bus *b = NULL;

	if (kstrtoul(buf, 0, &val) < 0)
		return -EINVAL;

	if (val) {
		mutex_lock(&pci_remove_rescan_mutex);
		while ((b = pci_find_next_bus(b)) != NULL)
			pci_rescan_bus(b);
		mutex_unlock(&pci_remove_rescan_mutex);
	}
	return count;
}
static BUS_ATTR(rescan, (S_IWUSR|S_IWGRP), NULL, bus_rescan_store);

static struct attribute *pci_bus_attrs[] = {
	&bus_attr_rescan.attr,
	NULL,
};

static const struct attribute_group pci_bus_group = {
	.attrs = pci_bus_attrs,
};

const struct attribute_group *pci_bus_groups[] = {
	&pci_bus_group,
	NULL,
};

static ssize_t
dev_rescan_store(struct device *dev, struct device_attribute *attr,
		 const char *buf, size_t count)
{
	unsigned long val;
	struct pci_dev *pdev = to_pci_dev(dev);

	if (kstrtoul(buf, 0, &val) < 0)
		return -EINVAL;

	if (val) {
		mutex_lock(&pci_remove_rescan_mutex);
		pci_rescan_bus(pdev->bus);
		mutex_unlock(&pci_remove_rescan_mutex);
	}
	return count;
}
static struct device_attribute dev_rescan_attr = __ATTR(rescan,
							(S_IWUSR|S_IWGRP),
							NULL, dev_rescan_store);

static void remove_callback(struct device *dev)
{
	struct pci_dev *pdev = to_pci_dev(dev);

	mutex_lock(&pci_remove_rescan_mutex);
	pci_stop_and_remove_bus_device(pdev);
	mutex_unlock(&pci_remove_rescan_mutex);
}

static ssize_t
remove_store(struct device *dev, struct device_attribute *dummy,
	     const char *buf, size_t count)
{
	int ret = 0;
	unsigned long val;

	if (kstrtoul(buf, 0, &val) < 0)
		return -EINVAL;

	/* An attribute cannot be unregistered by one of its own methods,
	 * so we have to use this roundabout approach.
	 */
	if (val)
		ret = device_schedule_callback(dev, remove_callback);
	if (ret)
		count = ret;
	return count;
}
static struct device_attribute dev_remove_attr = __ATTR(remove,
							(S_IWUSR|S_IWGRP),
							NULL, remove_store);

static ssize_t
dev_bus_rescan_store(struct device *dev, struct device_attribute *attr,
		 const char *buf, size_t count)
{
	unsigned long val;
	struct pci_bus *bus = to_pci_bus(dev);

	if (kstrtoul(buf, 0, &val) < 0)
		return -EINVAL;

	if (val) {
		mutex_lock(&pci_remove_rescan_mutex);
		if (!pci_is_root_bus(bus) && list_empty(&bus->devices))
			pci_rescan_bus_bridge_resize(bus->self);
		else
			pci_rescan_bus(bus);
		mutex_unlock(&pci_remove_rescan_mutex);
	}
	return count;
}
static DEVICE_ATTR(rescan, (S_IWUSR|S_IWGRP), NULL, dev_bus_rescan_store);

#if defined(CONFIG_PM_RUNTIME) && defined(CONFIG_ACPI)
static ssize_t d3cold_allowed_store(struct device *dev,
				    struct device_attribute *attr,
				    const char *buf, size_t count)
{
	struct pci_dev *pdev = to_pci_dev(dev);
	unsigned long val;

	if (kstrtoul(buf, 0, &val) < 0)
		return -EINVAL;

	pdev->d3cold_allowed = !!val;
	pm_runtime_resume(dev);

	return count;
}

static ssize_t d3cold_allowed_show(struct device *dev,
				   struct device_attribute *attr, char *buf)
{
	struct pci_dev *pdev = to_pci_dev(dev);
	return sprintf (buf, "%u\n", pdev->d3cold_allowed);
}
static DEVICE_ATTR_RW(d3cold_allowed);
#endif

#ifdef CONFIG_PCI_IOV
static ssize_t sriov_totalvfs_show(struct device *dev,
				   struct device_attribute *attr,
				   char *buf)
{
	struct pci_dev *pdev = to_pci_dev(dev);

	return sprintf(buf, "%u\n", pci_sriov_get_totalvfs(pdev));
}


static ssize_t sriov_numvfs_show(struct device *dev,
				 struct device_attribute *attr,
				 char *buf)
{
	struct pci_dev *pdev = to_pci_dev(dev);

	return sprintf(buf, "%u\n", pdev->sriov->num_VFs);
}

/*
 * num_vfs > 0; number of VFs to enable
 * num_vfs = 0; disable all VFs
 *
 * Note: SRIOV spec doesn't allow partial VF
 *       disable, so it's all or none.
 */
static ssize_t sriov_numvfs_store(struct device *dev,
				  struct device_attribute *attr,
				  const char *buf, size_t count)
{
	struct pci_dev *pdev = to_pci_dev(dev);
	int ret;
	u16 num_vfs;

	ret = kstrtou16(buf, 0, &num_vfs);
	if (ret < 0)
		return ret;

	if (num_vfs > pci_sriov_get_totalvfs(pdev))
		return -ERANGE;

	if (num_vfs == pdev->sriov->num_VFs)
		return count;		/* no change */

	/* is PF driver loaded w/callback */
	if (!pdev->driver || !pdev->driver->sriov_configure) {
		dev_info(&pdev->dev, "Driver doesn't support SRIOV configuration via sysfs\n");
		return -ENOSYS;
	}

	if (num_vfs == 0) {
		/* disable VFs */
		ret = pdev->driver->sriov_configure(pdev, 0);
		if (ret < 0)
			return ret;
		return count;
	}

	/* enable VFs */
	if (pdev->sriov->num_VFs) {
		dev_warn(&pdev->dev, "%d VFs already enabled. Disable before enabling %d VFs\n",
			 pdev->sriov->num_VFs, num_vfs);
		return -EBUSY;
	}

	ret = pdev->driver->sriov_configure(pdev, num_vfs);
	if (ret < 0)
		return ret;

	if (ret != num_vfs)
		dev_warn(&pdev->dev, "%d VFs requested; only %d enabled\n",
			 num_vfs, ret);

	return count;
}

static struct device_attribute sriov_totalvfs_attr = __ATTR_RO(sriov_totalvfs);
static struct device_attribute sriov_numvfs_attr =
		__ATTR(sriov_numvfs, (S_IRUGO|S_IWUSR|S_IWGRP),
		       sriov_numvfs_show, sriov_numvfs_store);
#endif /* CONFIG_PCI_IOV */

static struct attribute *pci_dev_attrs[] = {
	&dev_attr_resource.attr,
	&dev_attr_vendor.attr,
	&dev_attr_device.attr,
	&dev_attr_subsystem_vendor.attr,
	&dev_attr_subsystem_device.attr,
	&dev_attr_class.attr,
	&dev_attr_irq.attr,
	&dev_attr_local_cpus.attr,
	&dev_attr_local_cpulist.attr,
	&dev_attr_modalias.attr,
#ifdef CONFIG_NUMA
	&dev_attr_numa_node.attr,
#endif
	&dev_attr_dma_mask_bits.attr,
	&dev_attr_consistent_dma_mask_bits.attr,
	&dev_attr_enabled.attr,
	&dev_attr_broken_parity_status.attr,
	&dev_attr_msi_bus.attr,
#if defined(CONFIG_PM_RUNTIME) && defined(CONFIG_ACPI)
	&dev_attr_d3cold_allowed.attr,
#endif
	NULL,
};

static const struct attribute_group pci_dev_group = {
	.attrs = pci_dev_attrs,
};

const struct attribute_group *pci_dev_groups[] = {
	&pci_dev_group,
	NULL,
};

static struct attribute *pcibus_attrs[] = {
	&dev_attr_rescan.attr,
	&dev_attr_cpuaffinity.attr,
	&dev_attr_cpulistaffinity.attr,
	NULL,
};

static const struct attribute_group pcibus_group = {
	.attrs = pcibus_attrs,
};

const struct attribute_group *pcibus_groups[] = {
	&pcibus_group,
	NULL,
};

static ssize_t
boot_vga_show(struct device *dev, struct device_attribute *attr, char *buf)
{
	struct pci_dev *pdev = to_pci_dev(dev);
	struct pci_dev *vga_dev = vga_default_device();

	if (vga_dev)
		return sprintf(buf, "%u\n", (pdev == vga_dev));

	return sprintf(buf, "%u\n",
		!!(pdev->resource[PCI_ROM_RESOURCE].flags &
		   IORESOURCE_ROM_SHADOW));
}
static struct device_attribute vga_attr = __ATTR_RO(boot_vga);

static ssize_t
pci_read_config(struct file *filp, struct kobject *kobj,
		struct bin_attribute *bin_attr,
		char *buf, loff_t off, size_t count)
{
	struct pci_dev *dev = to_pci_dev(container_of(kobj,struct device,kobj));
	unsigned int size = 64;
	loff_t init_off = off;
	u8 *data = (u8*) buf;

	/* Several chips lock up trying to read undefined config space */
	if (security_capable(filp->f_cred, &init_user_ns, CAP_SYS_ADMIN) == 0) {
		size = dev->cfg_size;
	} else if (dev->hdr_type == PCI_HEADER_TYPE_CARDBUS) {
		size = 128;
	}

	if (off > size)
		return 0;
	if (off + count > size) {
		size -= off;
		count = size;
	} else {
		size = count;
	}

	pci_config_pm_runtime_get(dev);

	if ((off & 1) && size) {
		u8 val;
		pci_user_read_config_byte(dev, off, &val);
		data[off - init_off] = val;
		off++;
		size--;
	}

	if ((off & 3) && size > 2) {
		u16 val;
		pci_user_read_config_word(dev, off, &val);
		data[off - init_off] = val & 0xff;
		data[off - init_off + 1] = (val >> 8) & 0xff;
		off += 2;
		size -= 2;
	}

	while (size > 3) {
		u32 val;
		pci_user_read_config_dword(dev, off, &val);
		data[off - init_off] = val & 0xff;
		data[off - init_off + 1] = (val >> 8) & 0xff;
		data[off - init_off + 2] = (val >> 16) & 0xff;
		data[off - init_off + 3] = (val >> 24) & 0xff;
		off += 4;
		size -= 4;
	}

	if (size >= 2) {
		u16 val;
		pci_user_read_config_word(dev, off, &val);
		data[off - init_off] = val & 0xff;
		data[off - init_off + 1] = (val >> 8) & 0xff;
		off += 2;
		size -= 2;
	}

	if (size > 0) {
		u8 val;
		pci_user_read_config_byte(dev, off, &val);
		data[off - init_off] = val;
		off++;
		--size;
	}

	pci_config_pm_runtime_put(dev);

	return count;
}

static ssize_t
pci_write_config(struct file* filp, struct kobject *kobj,
		 struct bin_attribute *bin_attr,
		 char *buf, loff_t off, size_t count)
{
	struct pci_dev *dev = to_pci_dev(container_of(kobj,struct device,kobj));
	unsigned int size = count;
	loff_t init_off = off;
	u8 *data = (u8*) buf;

	if (off > dev->cfg_size)
		return 0;
	if (off + count > dev->cfg_size) {
		size = dev->cfg_size - off;
		count = size;
	}
	
	pci_config_pm_runtime_get(dev);

	if ((off & 1) && size) {
		pci_user_write_config_byte(dev, off, data[off - init_off]);
		off++;
		size--;
	}
	
	if ((off & 3) && size > 2) {
		u16 val = data[off - init_off];
		val |= (u16) data[off - init_off + 1] << 8;
                pci_user_write_config_word(dev, off, val);
                off += 2;
                size -= 2;
        }

	while (size > 3) {
		u32 val = data[off - init_off];
		val |= (u32) data[off - init_off + 1] << 8;
		val |= (u32) data[off - init_off + 2] << 16;
		val |= (u32) data[off - init_off + 3] << 24;
		pci_user_write_config_dword(dev, off, val);
		off += 4;
		size -= 4;
	}
	
	if (size >= 2) {
		u16 val = data[off - init_off];
		val |= (u16) data[off - init_off + 1] << 8;
		pci_user_write_config_word(dev, off, val);
		off += 2;
		size -= 2;
	}

	if (size) {
		pci_user_write_config_byte(dev, off, data[off - init_off]);
		off++;
		--size;
	}

	pci_config_pm_runtime_put(dev);

	return count;
}

static ssize_t
read_vpd_attr(struct file *filp, struct kobject *kobj,
	      struct bin_attribute *bin_attr,
	      char *buf, loff_t off, size_t count)
{
	struct pci_dev *dev =
		to_pci_dev(container_of(kobj, struct device, kobj));

	if (off > bin_attr->size)
		count = 0;
	else if (count > bin_attr->size - off)
		count = bin_attr->size - off;

	return pci_read_vpd(dev, off, count, buf);
}

static ssize_t
write_vpd_attr(struct file *filp, struct kobject *kobj,
	       struct bin_attribute *bin_attr,
	       char *buf, loff_t off, size_t count)
{
	struct pci_dev *dev =
		to_pci_dev(container_of(kobj, struct device, kobj));

	if (off > bin_attr->size)
		count = 0;
	else if (count > bin_attr->size - off)
		count = bin_attr->size - off;

	return pci_write_vpd(dev, off, count, buf);
}

#ifdef HAVE_PCI_LEGACY
/**
 * pci_read_legacy_io - read byte(s) from legacy I/O port space
 * @filp: open sysfs file
 * @kobj: kobject corresponding to file to read from
 * @bin_attr: struct bin_attribute for this file
 * @buf: buffer to store results
 * @off: offset into legacy I/O port space
 * @count: number of bytes to read
 *
 * Reads 1, 2, or 4 bytes from legacy I/O port space using an arch specific
 * callback routine (pci_legacy_read).
 */
static ssize_t
pci_read_legacy_io(struct file *filp, struct kobject *kobj,
		   struct bin_attribute *bin_attr,
		   char *buf, loff_t off, size_t count)
{
        struct pci_bus *bus = to_pci_bus(container_of(kobj,
                                                      struct device,
						      kobj));

        /* Only support 1, 2 or 4 byte accesses */
        if (count != 1 && count != 2 && count != 4)
                return -EINVAL;

        return pci_legacy_read(bus, off, (u32 *)buf, count);
}

/**
 * pci_write_legacy_io - write byte(s) to legacy I/O port space
 * @filp: open sysfs file
 * @kobj: kobject corresponding to file to read from
 * @bin_attr: struct bin_attribute for this file
 * @buf: buffer containing value to be written
 * @off: offset into legacy I/O port space
 * @count: number of bytes to write
 *
 * Writes 1, 2, or 4 bytes from legacy I/O port space using an arch specific
 * callback routine (pci_legacy_write).
 */
static ssize_t
pci_write_legacy_io(struct file *filp, struct kobject *kobj,
		    struct bin_attribute *bin_attr,
		    char *buf, loff_t off, size_t count)
{
        struct pci_bus *bus = to_pci_bus(container_of(kobj,
						      struct device,
						      kobj));
        /* Only support 1, 2 or 4 byte accesses */
        if (count != 1 && count != 2 && count != 4)
                return -EINVAL;

        return pci_legacy_write(bus, off, *(u32 *)buf, count);
}

/**
 * pci_mmap_legacy_mem - map legacy PCI memory into user memory space
 * @filp: open sysfs file
 * @kobj: kobject corresponding to device to be mapped
 * @attr: struct bin_attribute for this file
 * @vma: struct vm_area_struct passed to mmap
 *
 * Uses an arch specific callback, pci_mmap_legacy_mem_page_range, to mmap
 * legacy memory space (first meg of bus space) into application virtual
 * memory space.
 */
static int
pci_mmap_legacy_mem(struct file *filp, struct kobject *kobj,
		    struct bin_attribute *attr,
                    struct vm_area_struct *vma)
{
        struct pci_bus *bus = to_pci_bus(container_of(kobj,
                                                      struct device,
						      kobj));

        return pci_mmap_legacy_page_range(bus, vma, pci_mmap_mem);
}

/**
 * pci_mmap_legacy_io - map legacy PCI IO into user memory space
 * @filp: open sysfs file
 * @kobj: kobject corresponding to device to be mapped
 * @attr: struct bin_attribute for this file
 * @vma: struct vm_area_struct passed to mmap
 *
 * Uses an arch specific callback, pci_mmap_legacy_io_page_range, to mmap
 * legacy IO space (first meg of bus space) into application virtual
 * memory space. Returns -ENOSYS if the operation isn't supported
 */
static int
pci_mmap_legacy_io(struct file *filp, struct kobject *kobj,
		   struct bin_attribute *attr,
		   struct vm_area_struct *vma)
{
        struct pci_bus *bus = to_pci_bus(container_of(kobj,
                                                      struct device,
						      kobj));

        return pci_mmap_legacy_page_range(bus, vma, pci_mmap_io);
}

/**
 * pci_adjust_legacy_attr - adjustment of legacy file attributes
 * @b: bus to create files under
 * @mmap_type: I/O port or memory
 *
 * Stub implementation. Can be overridden by arch if necessary.
 */
void __weak
pci_adjust_legacy_attr(struct pci_bus *b, enum pci_mmap_state mmap_type)
{
	return;
}

/**
 * pci_create_legacy_files - create legacy I/O port and memory files
 * @b: bus to create files under
 *
 * Some platforms allow access to legacy I/O port and ISA memory space on
 * a per-bus basis.  This routine creates the files and ties them into
 * their associated read, write and mmap files from pci-sysfs.c
 *
 * On error unwind, but don't propagate the error to the caller
 * as it is ok to set up the PCI bus without these files.
 */
void pci_create_legacy_files(struct pci_bus *b)
{
	int error;

	b->legacy_io = kzalloc(sizeof(struct bin_attribute) * 2,
			       GFP_ATOMIC);
	if (!b->legacy_io)
		goto kzalloc_err;

	sysfs_bin_attr_init(b->legacy_io);
	b->legacy_io->attr.name = "legacy_io";
	b->legacy_io->size = 0xffff;
	b->legacy_io->attr.mode = S_IRUSR | S_IWUSR;
	b->legacy_io->read = pci_read_legacy_io;
	b->legacy_io->write = pci_write_legacy_io;
	b->legacy_io->mmap = pci_mmap_legacy_io;
	pci_adjust_legacy_attr(b, pci_mmap_io);
	error = device_create_bin_file(&b->dev, b->legacy_io);
	if (error)
		goto legacy_io_err;

	/* Allocated above after the legacy_io struct */
	b->legacy_mem = b->legacy_io + 1;
	sysfs_bin_attr_init(b->legacy_mem);
	b->legacy_mem->attr.name = "legacy_mem";
	b->legacy_mem->size = 1024*1024;
	b->legacy_mem->attr.mode = S_IRUSR | S_IWUSR;
	b->legacy_mem->mmap = pci_mmap_legacy_mem;
	pci_adjust_legacy_attr(b, pci_mmap_mem);
	error = device_create_bin_file(&b->dev, b->legacy_mem);
	if (error)
		goto legacy_mem_err;

	return;

legacy_mem_err:
	device_remove_bin_file(&b->dev, b->legacy_io);
legacy_io_err:
	kfree(b->legacy_io);
	b->legacy_io = NULL;
kzalloc_err:
	printk(KERN_WARNING "pci: warning: could not create legacy I/O port "
	       "and ISA memory resources to sysfs\n");
	return;
}

void pci_remove_legacy_files(struct pci_bus *b)
{
	if (b->legacy_io) {
		device_remove_bin_file(&b->dev, b->legacy_io);
		device_remove_bin_file(&b->dev, b->legacy_mem);
		kfree(b->legacy_io); /* both are allocated here */
	}
}
#endif /* HAVE_PCI_LEGACY */

#ifdef HAVE_PCI_MMAP

int pci_mmap_fits(struct pci_dev *pdev, int resno, struct vm_area_struct *vma,
		  enum pci_mmap_api mmap_api)
{
	unsigned long nr, start, size, pci_start;

	if (pci_resource_len(pdev, resno) == 0)
		return 0;
	nr = vma_pages(vma);
	start = vma->vm_pgoff;
	size = ((pci_resource_len(pdev, resno) - 1) >> PAGE_SHIFT) + 1;
	pci_start = (mmap_api == PCI_MMAP_PROCFS) ?
			pci_resource_start(pdev, resno) >> PAGE_SHIFT : 0;
	if (start >= pci_start && start < pci_start + size &&
			start + nr <= pci_start + size)
		return 1;
	return 0;
}

/**
 * pci_mmap_resource - map a PCI resource into user memory space
 * @kobj: kobject for mapping
 * @attr: struct bin_attribute for the file being mapped
 * @vma: struct vm_area_struct passed into the mmap
 * @write_combine: 1 for write_combine mapping
 *
 * Use the regular PCI mapping routines to map a PCI resource into userspace.
 */
static int
pci_mmap_resource(struct kobject *kobj, struct bin_attribute *attr,
		  struct vm_area_struct *vma, int write_combine)
{
	struct pci_dev *pdev = to_pci_dev(container_of(kobj,
						       struct device, kobj));
	struct resource *res = attr->private;
	enum pci_mmap_state mmap_type;
	resource_size_t start, end;
	int i;

	for (i = 0; i < PCI_ROM_RESOURCE; i++)
		if (res == &pdev->resource[i])
			break;
	if (i >= PCI_ROM_RESOURCE)
		return -ENODEV;

	if (!pci_mmap_fits(pdev, i, vma, PCI_MMAP_SYSFS)) {
		WARN(1, "process \"%s\" tried to map 0x%08lx bytes "
			"at page 0x%08lx on %s BAR %d (start 0x%16Lx, size 0x%16Lx)\n",
			current->comm, vma->vm_end-vma->vm_start, vma->vm_pgoff,
			pci_name(pdev), i,
			(u64)pci_resource_start(pdev, i),
			(u64)pci_resource_len(pdev, i));
		return -EINVAL;
	}

	/* pci_mmap_page_range() expects the same kind of entry as coming
	 * from /proc/bus/pci/ which is a "user visible" value. If this is
	 * different from the resource itself, arch will do necessary fixup.
	 */
	pci_resource_to_user(pdev, i, res, &start, &end);
	vma->vm_pgoff += start >> PAGE_SHIFT;
	mmap_type = res->flags & IORESOURCE_MEM ? pci_mmap_mem : pci_mmap_io;

	if (res->flags & IORESOURCE_MEM && iomem_is_exclusive(start))
		return -EINVAL;

	return pci_mmap_page_range(pdev, vma, mmap_type, write_combine);
}

static int
pci_mmap_resource_uc(struct file *filp, struct kobject *kobj,
		     struct bin_attribute *attr,
		     struct vm_area_struct *vma)
{
	return pci_mmap_resource(kobj, attr, vma, 0);
}

static int
pci_mmap_resource_wc(struct file *filp, struct kobject *kobj,
		     struct bin_attribute *attr,
		     struct vm_area_struct *vma)
{
	return pci_mmap_resource(kobj, attr, vma, 1);
}

static ssize_t
pci_resource_io(struct file *filp, struct kobject *kobj,
		struct bin_attribute *attr, char *buf,
		loff_t off, size_t count, bool write)
{
	struct pci_dev *pdev = to_pci_dev(container_of(kobj,
						       struct device, kobj));
	struct resource *res = attr->private;
	unsigned long port = off;
	int i;

	for (i = 0; i < PCI_ROM_RESOURCE; i++)
		if (res == &pdev->resource[i])
			break;
	if (i >= PCI_ROM_RESOURCE)
		return -ENODEV;

	port += pci_resource_start(pdev, i);

	if (port > pci_resource_end(pdev, i))
		return 0;

	if (port + count - 1 > pci_resource_end(pdev, i))
		return -EINVAL;

	switch (count) {
	case 1:
		if (write)
			outb(*(u8 *)buf, port);
		else
			*(u8 *)buf = inb(port);
		return 1;
	case 2:
		if (write)
			outw(*(u16 *)buf, port);
		else
			*(u16 *)buf = inw(port);
		return 2;
	case 4:
		if (write)
			outl(*(u32 *)buf, port);
		else
			*(u32 *)buf = inl(port);
		return 4;
	}
	return -EINVAL;
}

static ssize_t
pci_read_resource_io(struct file *filp, struct kobject *kobj,
		     struct bin_attribute *attr, char *buf,
		     loff_t off, size_t count)
{
	return pci_resource_io(filp, kobj, attr, buf, off, count, false);
}

static ssize_t
pci_write_resource_io(struct file *filp, struct kobject *kobj,
		      struct bin_attribute *attr, char *buf,
		      loff_t off, size_t count)
{
	return pci_resource_io(filp, kobj, attr, buf, off, count, true);
}

/**
 * pci_remove_resource_files - cleanup resource files
 * @pdev: dev to cleanup
 *
 * If we created resource files for @pdev, remove them from sysfs and
 * free their resources.
 */
static void
pci_remove_resource_files(struct pci_dev *pdev)
{
	int i;

	for (i = 0; i < PCI_ROM_RESOURCE; i++) {
		struct bin_attribute *res_attr;

		res_attr = pdev->res_attr[i];
		if (res_attr) {
			sysfs_remove_bin_file(&pdev->dev.kobj, res_attr);
			kfree(res_attr);
		}

		res_attr = pdev->res_attr_wc[i];
		if (res_attr) {
			sysfs_remove_bin_file(&pdev->dev.kobj, res_attr);
			kfree(res_attr);
		}
	}
}

static int pci_create_attr(struct pci_dev *pdev, int num, int write_combine)
{
	/* allocate attribute structure, piggyback attribute name */
	int name_len = write_combine ? 13 : 10;
	struct bin_attribute *res_attr;
	int retval;

	res_attr = kzalloc(sizeof(*res_attr) + name_len, GFP_ATOMIC);
	if (res_attr) {
		char *res_attr_name = (char *)(res_attr + 1);

		sysfs_bin_attr_init(res_attr);
		if (write_combine) {
			pdev->res_attr_wc[num] = res_attr;
			sprintf(res_attr_name, "resource%d_wc", num);
			res_attr->mmap = pci_mmap_resource_wc;
		} else {
			pdev->res_attr[num] = res_attr;
			sprintf(res_attr_name, "resource%d", num);
			res_attr->mmap = pci_mmap_resource_uc;
		}
		if (pci_resource_flags(pdev, num) & IORESOURCE_IO) {
			res_attr->read = pci_read_resource_io;
			res_attr->write = pci_write_resource_io;
		}
		res_attr->attr.name = res_attr_name;
		res_attr->attr.mode = S_IRUSR | S_IWUSR;
		res_attr->size = pci_resource_len(pdev, num);
		res_attr->private = &pdev->resource[num];
		retval = sysfs_create_bin_file(&pdev->dev.kobj, res_attr);
	} else
		retval = -ENOMEM;

	return retval;
}

/**
 * pci_create_resource_files - create resource files in sysfs for @dev
 * @pdev: dev in question
 *
 * Walk the resources in @pdev creating files for each resource available.
 */
static int pci_create_resource_files(struct pci_dev *pdev)
{
	int i;
	int retval;

	/* Expose the PCI resources from this device as files */
	for (i = 0; i < PCI_ROM_RESOURCE; i++) {

		/* skip empty resources */
		if (!pci_resource_len(pdev, i))
			continue;

		retval = pci_create_attr(pdev, i, 0);
		/* for prefetchable resources, create a WC mappable file */
		if (!retval && pdev->resource[i].flags & IORESOURCE_PREFETCH)
			retval = pci_create_attr(pdev, i, 1);

		if (retval) {
			pci_remove_resource_files(pdev);
			return retval;
		}
	}
	return 0;
}
#else /* !HAVE_PCI_MMAP */
int __weak pci_create_resource_files(struct pci_dev *dev) { return 0; }
void __weak pci_remove_resource_files(struct pci_dev *dev) { return; }
#endif /* HAVE_PCI_MMAP */

/**
 * pci_write_rom - used to enable access to the PCI ROM display
 * @filp: sysfs file
 * @kobj: kernel object handle
 * @bin_attr: struct bin_attribute for this file
 * @buf: user input
 * @off: file offset
 * @count: number of byte in input
 *
 * writing anything except 0 enables it
 */
static ssize_t
pci_write_rom(struct file *filp, struct kobject *kobj,
	      struct bin_attribute *bin_attr,
	      char *buf, loff_t off, size_t count)
{
	struct pci_dev *pdev = to_pci_dev(container_of(kobj, struct device, kobj));

	if ((off ==  0) && (*buf == '0') && (count == 2))
		pdev->rom_attr_enabled = 0;
	else
		pdev->rom_attr_enabled = 1;

	return count;
}

/**
 * pci_read_rom - read a PCI ROM
 * @filp: sysfs file
 * @kobj: kernel object handle
 * @bin_attr: struct bin_attribute for this file
 * @buf: where to put the data we read from the ROM
 * @off: file offset
 * @count: number of bytes to read
 *
 * Put @count bytes starting at @off into @buf from the ROM in the PCI
 * device corresponding to @kobj.
 */
static ssize_t
pci_read_rom(struct file *filp, struct kobject *kobj,
	     struct bin_attribute *bin_attr,
	     char *buf, loff_t off, size_t count)
{
	struct pci_dev *pdev = to_pci_dev(container_of(kobj, struct device, kobj));
	void __iomem *rom;
	size_t size;

	if (!pdev->rom_attr_enabled)
		return -EINVAL;
	
	rom = pci_map_rom(pdev, &size);	/* size starts out as PCI window size */
	if (!rom || !size)
		return -EIO;
		
	if (off >= size)
		count = 0;
	else {
		if (off + count > size)
			count = size - off;
		
		memcpy_fromio(buf, rom + off, count);
	}
	pci_unmap_rom(pdev, rom);
		
	return count;
}

static struct bin_attribute pci_config_attr = {
	.attr =	{
		.name = "config",
		.mode = S_IRUGO | S_IWUSR,
	},
	.size = PCI_CFG_SPACE_SIZE,
	.read = pci_read_config,
	.write = pci_write_config,
};

static struct bin_attribute pcie_config_attr = {
	.attr =	{
		.name = "config",
		.mode = S_IRUGO | S_IWUSR,
	},
	.size = PCI_CFG_SPACE_EXP_SIZE,
	.read = pci_read_config,
	.write = pci_write_config,
};

int __weak pcibios_add_platform_entries(struct pci_dev *dev)
{
	return 0;
}

static ssize_t reset_store(struct device *dev,
			   struct device_attribute *attr, const char *buf,
			   size_t count)
{
	struct pci_dev *pdev = to_pci_dev(dev);
	unsigned long val;
	ssize_t result = kstrtoul(buf, 0, &val);

	if (result < 0)
		return result;

	if (val != 1)
		return -EINVAL;

	result = pci_reset_function(pdev);
	if (result < 0)
		return result;

	return count;
}

static struct device_attribute reset_attr = __ATTR(reset, 0200, NULL, reset_store);

static int pci_create_capabilities_sysfs(struct pci_dev *dev)
{
	int retval;
	struct bin_attribute *attr;

	/* If the device has VPD, try to expose it in sysfs. */
	if (dev->vpd) {
		attr = kzalloc(sizeof(*attr), GFP_ATOMIC);
		if (!attr)
			return -ENOMEM;

		sysfs_bin_attr_init(attr);
		attr->size = dev->vpd->len;
		attr->attr.name = "vpd";
		attr->attr.mode = S_IRUSR | S_IWUSR;
		attr->read = read_vpd_attr;
		attr->write = write_vpd_attr;
		retval = sysfs_create_bin_file(&dev->dev.kobj, attr);
		if (retval) {
			kfree(attr);
			return retval;
		}
		dev->vpd->attr = attr;
	}

	/* Active State Power Management */
	pcie_aspm_create_sysfs_dev_files(dev);

	if (!pci_probe_reset_function(dev)) {
		retval = device_create_file(&dev->dev, &reset_attr);
		if (retval)
			goto error;
		dev->reset_fn = 1;
	}
	return 0;

error:
	pcie_aspm_remove_sysfs_dev_files(dev);
	if (dev->vpd && dev->vpd->attr) {
		sysfs_remove_bin_file(&dev->dev.kobj, dev->vpd->attr);
		kfree(dev->vpd->attr);
	}

	return retval;
}

int __must_check pci_create_sysfs_dev_files (struct pci_dev *pdev)
{
	int retval;
	int rom_size = 0;
	struct bin_attribute *attr;

	if (!sysfs_initialized)
		return -EACCES;

	if (pdev->cfg_size < PCI_CFG_SPACE_EXP_SIZE)
		retval = sysfs_create_bin_file(&pdev->dev.kobj, &pci_config_attr);
	else
		retval = sysfs_create_bin_file(&pdev->dev.kobj, &pcie_config_attr);
	if (retval)
		goto err;

	retval = pci_create_resource_files(pdev);
	if (retval)
		goto err_config_file;

	if (pci_resource_len(pdev, PCI_ROM_RESOURCE))
		rom_size = pci_resource_len(pdev, PCI_ROM_RESOURCE);
	else if (pdev->resource[PCI_ROM_RESOURCE].flags & IORESOURCE_ROM_SHADOW)
		rom_size = 0x20000;

	/* If the device has a ROM, try to expose it in sysfs. */
	if (rom_size) {
		attr = kzalloc(sizeof(*attr), GFP_ATOMIC);
		if (!attr) {
			retval = -ENOMEM;
			goto err_resource_files;
		}
		sysfs_bin_attr_init(attr);
		attr->size = rom_size;
		attr->attr.name = "rom";
		attr->attr.mode = S_IRUSR | S_IWUSR;
		attr->read = pci_read_rom;
		attr->write = pci_write_rom;
		retval = sysfs_create_bin_file(&pdev->dev.kobj, attr);
		if (retval) {
			kfree(attr);
			goto err_resource_files;
		}
		pdev->rom_attr = attr;
	}

	/* add platform-specific attributes */
	retval = pcibios_add_platform_entries(pdev);
	if (retval)
		goto err_rom_file;

	/* add sysfs entries for various capabilities */
	retval = pci_create_capabilities_sysfs(pdev);
	if (retval)
		goto err_rom_file;

	pci_create_firmware_label_files(pdev);

	return 0;

err_rom_file:
	if (rom_size) {
		sysfs_remove_bin_file(&pdev->dev.kobj, pdev->rom_attr);
		kfree(pdev->rom_attr);
		pdev->rom_attr = NULL;
	}
err_resource_files:
	pci_remove_resource_files(pdev);
err_config_file:
	if (pdev->cfg_size < PCI_CFG_SPACE_EXP_SIZE)
		sysfs_remove_bin_file(&pdev->dev.kobj, &pci_config_attr);
	else
		sysfs_remove_bin_file(&pdev->dev.kobj, &pcie_config_attr);
err:
	return retval;
}

static void pci_remove_capabilities_sysfs(struct pci_dev *dev)
{
	if (dev->vpd && dev->vpd->attr) {
		sysfs_remove_bin_file(&dev->dev.kobj, dev->vpd->attr);
		kfree(dev->vpd->attr);
	}

	pcie_aspm_remove_sysfs_dev_files(dev);
	if (dev->reset_fn) {
		device_remove_file(&dev->dev, &reset_attr);
		dev->reset_fn = 0;
	}
}

/**
 * pci_remove_sysfs_dev_files - cleanup PCI specific sysfs files
 * @pdev: device whose entries we should free
 *
 * Cleanup when @pdev is removed from sysfs.
 */
void pci_remove_sysfs_dev_files(struct pci_dev *pdev)
{
	int rom_size = 0;

	if (!sysfs_initialized)
		return;

	pci_remove_capabilities_sysfs(pdev);

	if (pdev->cfg_size < PCI_CFG_SPACE_EXP_SIZE)
		sysfs_remove_bin_file(&pdev->dev.kobj, &pci_config_attr);
	else
		sysfs_remove_bin_file(&pdev->dev.kobj, &pcie_config_attr);

	pci_remove_resource_files(pdev);

	if (pci_resource_len(pdev, PCI_ROM_RESOURCE))
		rom_size = pci_resource_len(pdev, PCI_ROM_RESOURCE);
	else if (pdev->resource[PCI_ROM_RESOURCE].flags & IORESOURCE_ROM_SHADOW)
		rom_size = 0x20000;

	if (rom_size && pdev->rom_attr) {
		sysfs_remove_bin_file(&pdev->dev.kobj, pdev->rom_attr);
		kfree(pdev->rom_attr);
	}

	pci_remove_firmware_label_files(pdev);

}

static int __init pci_sysfs_init(void)
{
	struct pci_dev *pdev = NULL;
	int retval;

	sysfs_initialized = 1;
	for_each_pci_dev(pdev) {
		retval = pci_create_sysfs_dev_files(pdev);
		if (retval) {
			pci_dev_put(pdev);
			return retval;
		}
	}

	return 0;
}

late_initcall(pci_sysfs_init);

static struct attribute *pci_dev_dev_attrs[] = {
	&vga_attr.attr,
	NULL,
};

static umode_t pci_dev_attrs_are_visible(struct kobject *kobj,
						struct attribute *a, int n)
{
	struct device *dev = container_of(kobj, struct device, kobj);
	struct pci_dev *pdev = to_pci_dev(dev);

	if (a == &vga_attr.attr)
		if ((pdev->class >> 8) != PCI_CLASS_DISPLAY_VGA)
			return 0;

	return a->mode;
}

static struct attribute *pci_dev_hp_attrs[] = {
	&dev_remove_attr.attr,
	&dev_rescan_attr.attr,
	NULL,
};

static umode_t pci_dev_hp_attrs_are_visible(struct kobject *kobj,
						struct attribute *a, int n)
{
	struct device *dev = container_of(kobj, struct device, kobj);
	struct pci_dev *pdev = to_pci_dev(dev);

	if (pdev->is_virtfn)
		return 0;

	return a->mode;
}

static struct attribute_group pci_dev_hp_attr_group = {
	.attrs = pci_dev_hp_attrs,
	.is_visible = pci_dev_hp_attrs_are_visible,
};

#ifdef CONFIG_PCI_IOV
static struct attribute *sriov_dev_attrs[] = {
	&sriov_totalvfs_attr.attr,
	&sriov_numvfs_attr.attr,
	NULL,
};

static umode_t sriov_attrs_are_visible(struct kobject *kobj,
					 struct attribute *a, int n)
{
	struct device *dev = container_of(kobj, struct device, kobj);

	if (!dev_is_pf(dev))
		return 0;

	return a->mode;
}

static struct attribute_group sriov_dev_attr_group = {
	.attrs = sriov_dev_attrs,
	.is_visible = sriov_attrs_are_visible,
};
#endif /* CONFIG_PCI_IOV */

static struct attribute_group pci_dev_attr_group = {
	.attrs = pci_dev_dev_attrs,
	.is_visible = pci_dev_attrs_are_visible,
};

static const struct attribute_group *pci_dev_attr_groups[] = {
	&pci_dev_attr_group,
	&pci_dev_hp_attr_group,
#ifdef CONFIG_PCI_IOV
	&sriov_dev_attr_group,
#endif
	NULL,
};

struct device_type pci_dev_type = {
	.groups = pci_dev_attr_groups,
};<|MERGE_RESOLUTION|>--- conflicted
+++ resolved
@@ -98,16 +98,13 @@
 	buf[len] = '\0';
 	return len;
 }
-<<<<<<< HEAD
-static DEVICE_ATTR_RO(local_cpus);
-=======
 
 static ssize_t local_cpus_show(struct device *dev,
 			struct device_attribute *attr, char *buf)
 {
 	return pci_dev_show_local_cpu(dev, 1, attr, buf);
 }
->>>>>>> 0394cb19
+static DEVICE_ATTR_RO(local_cpus);
 
 static ssize_t local_cpulist_show(struct device *dev,
 			struct device_attribute *attr, char *buf)
