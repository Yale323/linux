--- conflicted
+++ resolved
@@ -635,13 +635,9 @@
 	__u16	cport1_id;
 	__u8	intf2_id;
 	__u16	cport2_id;
-<<<<<<< HEAD
 	__u8	tc;
 	__u8	flags;
-};
-=======
-} __packed;
->>>>>>> 5b559e64
+} __packed;
 /* connection create response has no payload */
 
 struct gb_svc_conn_destroy_request {
